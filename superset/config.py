--- conflicted
+++ resolved
@@ -179,18 +179,13 @@
 # --------------------------------------------------
 # Modules, datasources and middleware to be registered
 # --------------------------------------------------
-<<<<<<< HEAD
+
 DEFAULT_MODULE_DS_MAP = {
     'superset.connectors.druid.models': ['DruidDatasource'],
     'superset.connectors.sqla.models': ['SqlaTable'],
     'superset.connectors.bigquery.models': ['BigQueryTable'],
 }
-=======
-DEFAULT_MODULE_DS_MAP = OrderedDict([
-    ('superset.connectors.sqla.models', ['SqlaTable']),
-    ('superset.connectors.druid.models', ['DruidDatasource']),
-])
->>>>>>> b35f6b0a
+
 ADDITIONAL_MODULE_DS_MAP = {}
 ADDITIONAL_MIDDLEWARE = []
 
